import asyncio
import weakref
from datetime import datetime, timedelta
from typing import Dict, List, Tuple, Optional, Set, Any

import psutil

from pilottai.agent.agent import Agent
from pilottai.enums.agent_e import AgentStatus

from pilottai.config.model import AgentMetrics
from pilottai.core.base_config import LoadBalancerConfig
from pilottai.utils.logger import Logger


class LoadBalancer:
    def __init__(self, orchestrator, config: Optional[Dict] = None):
        self.orchestrator = weakref.proxy(orchestrator)
        self.config = LoadBalancerConfig(**(config or {}))
        self.logger = Logger("LoadBalancer")
        self.running = False
        self.balancing_job: Optional[asyncio.Task] = None
        self._balance_lock = asyncio.Lock()
        self._metrics_history: Dict[str, List[AgentMetrics]] = {}
        self._monitored_agents: Set[str] = set()
        self._last_balance_time = datetime.now()
        self._safe_mode = True
        self._setup_logging()

    async def start(self):
        if self.running:
            return
        try:
            self.running = True
            self.balancing_job = asyncio.create_task(self._balancing_loop())
            self.logger.info("Load balancer started")
        except Exception as e:
            self.running = False
            self.logger.error(f"Failed to start load balancer: {str(e)}")
            raise

    async def stop(self):
        if not self.running:
            return
        try:
            self.running = False
            if self.balancing_job:
                self.balancing_job.cancel()
                try:
                    await self.balancing_job
                except asyncio.CancelledError:
                    pass
            self.logger.info("Load balancer stopped")
        except Exception as e:
            self.logger.error(f"Error stopping load balancer: {str(e)}")

    async def _balancing_loop(self):
        while self.running:
            try:
                async with self._balance_lock:
                    await self._balance_system_load()
                await asyncio.sleep(self.config.check_interval)
            except asyncio.CancelledError:
                break
            except Exception as e:
                self.logger.error(f"Error in balancing loop: {str(e)}")
                await asyncio.sleep(self.config.check_interval)

    async def _balance_system_load(self):
        try:
            current_metrics = await self._collect_system_metrics()
            await self._update_metrics_history(current_metrics)
            overloaded, underloaded = await self._analyze_agent_loads(current_metrics)
            if not overloaded or not underloaded:
                return
            await self._redistribute_jobs(overloaded, underloaded, current_metrics)
        except Exception as e:
            self.logger.error(f"Load balancing error: {str(e)}")

    async def _collect_system_metrics(self) -> Dict[str, AgentMetrics]:
        metrics = {}
        for agent in await self._get_available_agents():
            try:
                agent_metrics = await agent.get_metrics()
                system_cpu = psutil.cpu_percent(interval=1) / 100.0
                system_memory = psutil.virtual_memory().percent / 100.0

                metrics[agent.id] = AgentMetrics(
                    cpu_usage=max(system_cpu, agent_metrics.get('cpu_usage', 0.0)),
                    memory_usage=max(system_memory, agent_metrics.get('memory_usage', 0.0)),
                    queue_size=agent_metrics.get('queue_size', 0),
                    active_jobs=agent_metrics.get('active_jobs', 0),
                    total_jobs=agent_metrics.get('total_jobs', 0),
                    error_rate=1 - agent_metrics.get('success_rate', 0.0)
                )

                if metrics[agent.id].cpu_usage > self.config.overload_threshold or \
                   metrics[agent.id].memory_usage > self.config.overload_threshold:
                    await self._handle_overload(agent.id)

            except Exception as e:
                self.logger.error(f"Error collecting metrics for agent {agent.id}: {str(e)}")
        return metrics

    async def _handle_overload(self, agent_id: str):
        try:
            agent = self.orchestrator.child_agents[agent_id]
            await agent.pause_job_acceptance()
            self.logger.warning(f"Agent {agent_id} paused due to resource overload")
        except Exception as e:
            self.logger.error(f"Error handling overload for agent {agent_id}: {str(e)}")

<<<<<<< HEAD
    def _update_metrics_history(self, metrics: Dict[str, AgentMetrics]):
=======
    async def _update_metrics_history(self, metrics: Dict[str, AgentMetrics]):
>>>>>>> dbd40f26
        current_time = datetime.now()
        retention_time = current_time - timedelta(seconds=self.config.metrics_retention_period)

        for agent_id, metric in metrics.items():
            if agent_id not in self._metrics_history:
                self._metrics_history[agent_id] = []

            self._metrics_history[agent_id].append(metric)
            self._metrics_history[agent_id] = [
                m for m in self._metrics_history[agent_id]
                if m.timestamp > retention_time
            ]

    async def _analyze_agent_loads(
            self,
            current_metrics: Dict[str, AgentMetrics]
    ) -> Tuple[List[str], List[str]]:
        overloaded = []
        underloaded = []

        for agent_id, metrics in current_metrics.items():
            load_trend = await self._calculate_load_trend(agent_id)
            current_load = await self._calculate_composite_load(metrics)

            if current_load > self.config.overload_threshold and load_trend > 0:
                overloaded.append(agent_id)
            elif current_load < self.config.underload_threshold and load_trend < 0:
                underloaded.append(agent_id)

        return overloaded, underloaded

    async def _calculate_load_trend(self, agent_id: str) -> float:
        if agent_id not in self._metrics_history:
            return 0.0

        history = self._metrics_history[agent_id][-5:]
        if len(history) < 2:
            return 0.0

        loads = [await self._calculate_composite_load(m) for m in history]
        return (loads[-1] - loads[0]) / len(loads)

<<<<<<< HEAD
    def _calculate_composite_load(self, metrics: AgentMetrics) -> float:
=======
    async def _calculate_composite_load(self, metrics: AgentMetrics) -> float:
>>>>>>> dbd40f26
        return (
            0.3 * metrics.cpu_usage +
            0.3 * metrics.memory_usage +
            0.2 * (metrics.queue_size / self.config.max_jobs_per_agent) +
            0.2 * metrics.error_rate
        )

    async def _redistribute_jobs(
            self,
            overloaded: List[str],
            underloaded: List[str],
            current_metrics: Dict[str, AgentMetrics]
    ):
        for over_agent_id in overloaded:
            try:
                moveable_jobs = await self._get_moveable_jobs(over_agent_id)
                moves_made = 0

                moveable_jobs.sort(key=lambda x: x.get('priority', 0), reverse=True)

                for job in moveable_jobs:
                    if moves_made >= self.config.balance_batch_size:
                        break

                    best_agent_id = self._find_best_agent(
                        job,
                        underloaded,
                        current_metrics
                    )

                    if best_agent_id:
                        try:
                            await asyncio.wait_for(
                                self._move_job(job, over_agent_id, best_agent_id),
                                timeout=self.config.job_move_timeout
                            )
                            moves_made += 1
                        except asyncio.TimeoutError:
                            self.logger.error(f"Job move timed out for job {job['id']}")
                        except Exception as e:
                            self.logger.error(f"Failed to move job {job['id']}: {str(e)}")

                if moves_made > 0:
                    self._last_balance_time = datetime.now()
                    self.logger.info(f"Moved {moves_made} job from agent {over_agent_id}")

            except Exception as e:
                self.logger.error(f"Error redistributing job for agent {over_agent_id}: {str(e)}")

    async def _move_job(self, job: Dict, from_agent_id: str, to_agent_id: str):
        lock_acquired = False
        from_agent = None
        job_backup = None
        try:
            from_agent = self.orchestrator.child_agents[from_agent_id]
            to_agent = self.orchestrator.child_agents[to_agent_id]

            job['locked'] = True
            lock_acquired = True

            if self._safe_mode:
                # Save job state before moving
                job_backup = job.copy()

            await from_agent.remove_job(job['id'])
            await to_agent.add_job(job)

            job['moved_at'] = datetime.now().isoformat()
            job['moved_from'] = from_agent_id
            job['moved_to'] = to_agent_id

            self.logger.info(f"Moved job {job['id']} from {from_agent_id} to {to_agent_id}")

        except Exception as e:
            self.logger.error(f"Job movement failed: {str(e)}")
            if lock_acquired and self._safe_mode:
                try:
                    await from_agent.add_job(job_backup)
                except Exception as restore_error:
                    self.logger.error(f"Failed to restore job {job['id']}: {str(restore_error)}")
            raise
        finally:
            job['locked'] = False

    async def _get_moveable_jobs(self, agent_id: str) -> List[Dict]:
        try:
            agent = self.orchestrator.child_agents[agent_id]
            return [job for job in agent.jobs.values() if self._is_job_moveable(job)]
        except Exception as e:
            self.logger.error(f"Error getting moveable job: {str(e)}")
            return []

    async def _is_job_moveable(self, job: Dict) -> bool:
        return (
            job.get('status') == 'pending' and
            not job.get('locked', False) and
            not job.get('unmoveable', False)
        )

    async def _find_best_agent(
            self,
            job: Dict,
            candidates: List[str],
            current_metrics: Dict[str, AgentMetrics]
    ) -> Optional[str]:
        best_agent_id = None
        best_score = float('-inf')

        for agent_id in candidates:
            try:
                agent = self.orchestrator.child_agents[agent_id]
                if not await self._can_accept_job(agent, current_metrics[agent_id]):
                    continue

                score = await self._calculate_agent_suitability(agent, job, current_metrics[agent_id])

                if score > best_score:
                    best_score = score
                    best_agent_id = agent_id

            except Exception as e:
                self.logger.error(f"Error calculating suitability for agent {agent_id}: {str(e)}")

        return best_agent_id

    async def _can_accept_job(
            self,
            agent: Any,
            metrics: AgentMetrics
    ) -> bool:
        """Check if agent can accept new job"""
        return (
            agent.status != 'stopped' and
            metrics.queue_size < self.config.max_jobs_per_agent and
            await self._calculate_composite_load(metrics) < self.config.overload_threshold
        )

    async def _calculate_agent_suitability(
            self,
            agent: Any,
            job: Dict,
            metrics: AgentMetrics
    ) -> float:
        """Calculate comprehensive agent suitability score"""
        try:
            # Base capability score
            base_score = await agent.evaluate_job_suitability(job)

            # Load penalty
            load_score = 1 - await self._calculate_composite_load(metrics)

            # Performance score
            perf_score = 1 - metrics.error_rate

            # Resource availability
            resource_score = 1 - max(metrics.cpu_usage, metrics.memory_usage)

            # Calculate weighted score
            return (
                    base_score * 0.4 +
                    load_score * 0.3 +
                    perf_score * 0.2 +
                    resource_score * 0.1
            )

        except Exception as e:
            self.logger.error(f"Error calculating agent suitability: {str(e)}")
            return float('-inf')

<<<<<<< HEAD
    def _setup_logging(self):
=======
    async def _setup_logging(self):
>>>>>>> dbd40f26
        self.logger.setLevel(self.logger.DEBUG if self.orchestrator.verbose else self.logger.INFO)
        if not self.logger.handlers:
            handler = self.logger.StreamHandler()
            handler.setFormatter(
                self.logger.Formatter('%(asctime)s - %(name)s - %(levelname)s - %(message)s')
            )
            self.logger.addHandler(handler)

    async def _get_available_agents(self) -> List[Agent]:
        return [
            agent for agent in self.orchestrator.child_agents.values()
            if agent.status != AgentStatus.STOPPED
        ]


    async def _calculate_agent_load(self, agent: Agent) -> float:
        """Calculate comprehensive load for an agent"""
        try:
            metrics = await agent.get_metrics()
            # Calculate different types of load
            job_load = metrics['total_jobs'] / self.config.max_jobs_per_agent
            queue_load = metrics['queue_utilization']
            error_rate = 1 - metrics['success_rate']  # Convert success rate to error rate

            # Weighted average with error rate penalty
            base_load = (
                    0.4 * job_load +
                    0.4 * queue_load +
                    0.2 * error_rate
            )
            return min(1.0, base_load)  # Cap at 1.0

        except Exception as e:
            self.logger.error(f"Error calculating agent load: {str(e)}")
            return 0.0<|MERGE_RESOLUTION|>--- conflicted
+++ resolved
@@ -110,11 +110,7 @@
         except Exception as e:
             self.logger.error(f"Error handling overload for agent {agent_id}: {str(e)}")
 
-<<<<<<< HEAD
-    def _update_metrics_history(self, metrics: Dict[str, AgentMetrics]):
-=======
     async def _update_metrics_history(self, metrics: Dict[str, AgentMetrics]):
->>>>>>> dbd40f26
         current_time = datetime.now()
         retention_time = current_time - timedelta(seconds=self.config.metrics_retention_period)
 
@@ -157,11 +153,7 @@
         loads = [await self._calculate_composite_load(m) for m in history]
         return (loads[-1] - loads[0]) / len(loads)
 
-<<<<<<< HEAD
-    def _calculate_composite_load(self, metrics: AgentMetrics) -> float:
-=======
     async def _calculate_composite_load(self, metrics: AgentMetrics) -> float:
->>>>>>> dbd40f26
         return (
             0.3 * metrics.cpu_usage +
             0.3 * metrics.memory_usage +
@@ -331,11 +323,7 @@
             self.logger.error(f"Error calculating agent suitability: {str(e)}")
             return float('-inf')
 
-<<<<<<< HEAD
-    def _setup_logging(self):
-=======
     async def _setup_logging(self):
->>>>>>> dbd40f26
         self.logger.setLevel(self.logger.DEBUG if self.orchestrator.verbose else self.logger.INFO)
         if not self.logger.handlers:
             handler = self.logger.StreamHandler()
