from typing import Dict, List, Optional, Union
import asyncio
import logging
from datetime import datetime
import uuid

from pilott.core.config import AgentConfig, LLMConfig
from pilott.core.task import Task, TaskResult
<<<<<<< HEAD
from pilott.enums.agent_e import AgentStatus
from pilott.core.memory import Memory
from pilott.engine.llm import LLMHandler
from pilott.tools.tool import Tool
from pilott.knowledge.knowledge import DataManager
=======
from pilott.enums.status_e import AgentStatus
from pilott.core.memory import Memory
from pilott.engine.llm import LLMHandler
from pilott.tools.tool import Tool
from pilott.source.source import DataManager
>>>>>>> e03cdbc8


class BaseAgent:
    """
    Base agent class for PilottAI framework.
    Handles task execution, tool management, and LLM interactions.
    """

    def __init__(
            self,
            config: AgentConfig,
            llm_config: Optional[LLMConfig] = None,
            tools: Optional[List[Tool]] = None,
            memory_enabled: bool = True
    ):
        # Core configuration
        self.config = config
        self.id = str(uuid.uuid4())
        self.source = Optional[DataManager()]
        self.tasks = Optional[Union[List[Task], Dict[str, Task]]]

        # State management
        self.status = AgentStatus.IDLE
        self.current_task: Optional[Task] = None
        self._task_lock = asyncio.Lock()

        # Components
        self.tools = {tool.name: tool for tool in (tools or [])}
        self.memory = Memory() if memory_enabled else None
        self.llm = LLMHandler(llm_config) if llm_config else None

        # Setup logging
        self.logger = self._setup_logger()

    async def execute_task(self, task: Union[Dict, Task]) -> Optional[TaskResult]:
        """Execute a task with proper handling and monitoring."""
        if isinstance(task, dict):
            task = Task(**task)

        if not self.llm:
            raise ValueError("LLM configuration required for task execution")

        start_time = datetime.now()

        try:
            async with self._task_lock:
                self.status = AgentStatus.BUSY
                self.current_task = task

                # Format task with context
                formatted_task = self._format_task(task)

                # Generate execution plan
                execution_plan = await self._plan_execution(formatted_task)

                # Execute the plan
                result = await self._execute_plan(execution_plan)

                execution_time = (datetime.now() - start_time).total_seconds()

                return TaskResult(
                    success=True,
                    output=result,
                    execution_time=execution_time,
                    metadata={
                        "agent_id": self.id,
                        "role": self.config.role,
                        "plan": execution_plan
                    }
                )

        except Exception as e:
            execution_time = (datetime.now() - start_time).total_seconds()
            self.logger.error(f"Task execution failed: {str(e)}")
            return TaskResult(
                success=False,
                output=None,
                error=str(e),
                execution_time=execution_time
            )

        finally:
            self.status = AgentStatus.IDLE
            self.current_task = None

    async def _plan_execution(self, task: str) -> Dict:
        """Create execution plan using LLM"""
        messages = [
            {
                "role": "system",
                "content": self._get_system_prompt()
            },
            {
                "role": "user",
                "content": f"Plan execution for task: {task}\n\nAvailable tools: {list(self.tools.keys())}"
            }
        ]

        response = await self.llm.generate_response(messages)

        try:
            # Extract plan from response
            plan = self._parse_json_response(response["content"])
            return plan
        except Exception:
            # Fallback to simple execution
            return {
                "steps": [{
                    "action": "direct_execution",
                    "input": task
                }]
            }

    async def _execute_plan(self, plan: Dict) -> str:
        """Execute the planned steps"""
        results = []

        for step in plan.get("steps", []):
            step_result = await self._execute_step(step)
            results.append(step_result)

            # Store step in memory if enabled
            if self.memory:
                await self.memory.store_semantic(
                    text=f"Step: {step}\nResult: {step_result}",
                    metadata={"type": "execution_step"}
                )

        # Summarize results
        summary = await self._summarize_results(results)
        return summary

    async def _execute_step(self, step: Dict) -> str:
        """Execute a single step of the plan"""
        action = step.get("action")

        if action == "direct_execution":
            # Direct LLM execution
            messages = [
                {
                    "role": "system",
                    "content": self._get_system_prompt()
                },
                {
                    "role": "user",
                    "content": step.get("input")
                }
            ]
            response = await self.llm.generate_response(messages)
            return response["content"]

        elif action in self.tools:
            # Tool execution
            tool = self.tools[action]
            result = await tool.execute(**step.get("parameters", {}))
            return str(result)

        else:
            raise ValueError(f"Unknown action: {action}")

    async def _summarize_results(self, results: List[str]) -> str:
        """Summarize execution results using LLM"""
        messages = [
            {
                "role": "system",
                "content": self._get_system_prompt()
            },
            {
                "role": "user",
                "content": f"Summarize these execution results:\n{results}"
            }
        ]

        response = await self.llm.generate_response(messages)
        return response["content"]

    def _get_system_prompt(self) -> str:
        """Get the system prompt for this agent"""
        return f"""You are an AI agent with:
        Role: {self.config.role}
        Goal: {self.config.goal}
        Backstory: {self.config.backstory or 'No specific backstory.'}

        Make decisions and take actions based on your role and goal."""

    def _format_task(self, task: Task) -> str:
        """Format task with context"""
        task_text = task.description

        if task.context:
            try:
                task_text = task_text.format(**task.context)
            except KeyError as e:
                self.logger.warning(f"Missing context key: {e}")

        return task_text

    def _parse_json_response(self, response: str) -> Dict:
        """Parse JSON response from LLM"""
        try:
            # First try to extract JSON from markdown code blocks
            if "```json" in response:
                json_str = response.split("```json")[1].split("```")[0]
            elif "```" in response:
                json_str = response.split("```")[1].split("```")[0]
            else:
                json_str = response

            return eval(json_str)  # Using eval for more forgiving parsing

        except Exception as e:
            self.logger.error(f"Failed to parse JSON response: {str(e)}")
            return {}

    async def evaluate_task_suitability(self, task: Dict) -> float:
        """Evaluate how suitable this agent is for a task"""
        try:
            # Base suitability score
            score = 0.7

            if "required_capabilities" in task:
                missing = set(task["required_capabilities"]) - set(self.config.required_capabilities)
                if missing:
                    return 0.0

            # Adjust based on task type match
            if "type" in task and hasattr(self, "specializations"):
                if task["type"] in self.specializations:
                    score += 0.2

            # Adjust based on current load
            if self.status == AgentStatus.BUSY:
                score -= 0.3

            return min(1.0, score)

        except Exception as e:
            self.logger.error(f"Error evaluating suitability: {str(e)}")
            return 0.0

    async def start(self):
        """Start the agent"""
        try:
            self.status = AgentStatus.IDLE

            # Store agent start in memory if enabled
            if self.memory:
                await self.memory.store_semantic(
                    text=f"Agent {self.config.role} started",
                    metadata={
                        "type": "status_change",
                        "status": "started",
                        "agent_id": self.id
                    },
                    tags={"status_change", "agent_start"}
                )

            self.logger.info(f"Agent {self.id} started")

        except Exception as e:
            self.logger.error(f"Failed to start agent: {str(e)}")
            self.status = AgentStatus.ERROR
            raise

    async def stop(self):
        """Stop the agent"""
        try:
            self.status = AgentStatus.STOPPED

            # Store agent stop in memory if enabled
            if self.memory:
                await self.memory.store_semantic(
                    text=f"Agent {self.config.role} stopped",
                    metadata={
                        "type": "status_change",
                        "status": "stopped",
                        "agent_id": self.id
                    },
                    tags={"status_change", "agent_stop"}
                )

            self.logger.info(f"Agent {self.id} stopped")

        except Exception as e:
            self.logger.error(f"Failed to stop agent: {str(e)}")
            raise

    def _setup_logger(self) -> logging.Logger:
        """Setup agent logging"""
        logger = logging.getLogger(f"Agent_{self.config.role}_{self.id}")

        if not logger.handlers:
            handler = logging.StreamHandler()
            formatter = logging.Formatter(
                '%(asctime)s - %(name)s - %(levelname)s - %(message)s'
            )
            handler.setFormatter(formatter)
            logger.addHandler(handler)

        logger.setLevel(logging.DEBUG if self.config.verbose else logging.INFO)
        return logger<|MERGE_RESOLUTION|>--- conflicted
+++ resolved
@@ -6,19 +6,12 @@
 
 from pilott.core.config import AgentConfig, LLMConfig
 from pilott.core.task import Task, TaskResult
-<<<<<<< HEAD
 from pilott.enums.agent_e import AgentStatus
 from pilott.core.memory import Memory
 from pilott.engine.llm import LLMHandler
 from pilott.tools.tool import Tool
 from pilott.knowledge.knowledge import DataManager
-=======
-from pilott.enums.status_e import AgentStatus
-from pilott.core.memory import Memory
-from pilott.engine.llm import LLMHandler
-from pilott.tools.tool import Tool
-from pilott.source.source import DataManager
->>>>>>> e03cdbc8
+
 
 
 class BaseAgent:
