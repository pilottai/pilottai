// Smooth scrolling for navigation links
document.querySelectorAll('a[href^="#"]').forEach(anchor => {
    anchor.addEventListener('click', function (e) {
        const target = document.querySelector(this.getAttribute('href'));
        if (target) {
            e.preventDefault();
            target.scrollIntoView({  // Fixed: Changed scrollIntoElement to scrollIntoView
                behavior: 'smooth'
            });
        }
    });
});

// Navbar scroll effect
window.addEventListener('scroll', function() {
    const nav = document.querySelector('nav');
    if (nav) {  // Added check to prevent error if nav doesn't exist
        if (window.scrollY > 50) {
            nav.style.background = 'rgba(15, 15, 26, 0.95)';
        } else {
            nav.style.background = 'transparent';
        }
    }
});

// Mobile menu toggle - Removed duplicate declaration
const mobileMenuToggle = document.querySelector('.mobile-menu-toggle');
if (mobileMenuToggle) {
    mobileMenuToggle.addEventListener('click', function() {
        const navLinks = document.querySelector('.nav-links');
        if (navLinks) {
            navLinks.classList.toggle('active');

            const icon = this.querySelector('i');
            if (icon) {
                if (icon.classList.contains('fa-bars')) {
                    icon.classList.remove('fa-bars');
                    icon.classList.add('fa-times');
                } else {
                    icon.classList.add('fa-bars');
                    icon.classList.remove('fa-times');
                }
            }
        }
    });
}

// Animation for feature cards
const observerOptions = {
    threshold: 0.1,
    rootMargin: '0px 0px -50px 0px'
};

const observer = new IntersectionObserver((entries) => {
    entries.forEach(entry => {
        if (entry.isIntersecting) {
            entry.target.style.opacity = '1';
            entry.target.style.transform = 'translateY(0)';
        }
    });
}, observerOptions);

document.querySelectorAll('.feature-card').forEach(card => {
    card.style.opacity = '0';
    card.style.transform = 'translateY(20px)';
    card.style.transition = 'opacity 0.5s ease, transform 0.5s ease';
    observer.observe(card);
});

// Agent cards animation
document.querySelectorAll('.agent-card').forEach(card => {
    card.style.opacity = '0';
    card.style.transform = 'translateY(20px)';
    card.style.transition = 'opacity 0.5s ease, transform 0.5s ease 0.1s';
    observer.observe(card);
});

// Tab functionality for code demo
document.querySelectorAll('.tab-button').forEach(button => {
    button.addEventListener('click', () => {
        // Remove active class from all buttons and panels
        document.querySelectorAll('.tab-button').forEach(btn => btn.classList.remove('active'));
        document.querySelectorAll('.code-panel').forEach(panel => panel.classList.remove('active'));

        // Add active class to clicked button
        button.classList.add('active');

        // Show corresponding panel
        const tabId = button.getAttribute('data-tab');
        const panel = document.getElementById(`${tabId}-panel`);
        if (panel) {
            panel.classList.add('active');
        }
    });
});

// Copy button functionality
document.querySelectorAll('.copy-button').forEach(button => {
    button.addEventListener('click', () => {
        const codeBlock = button.closest('.code-demo-container')?.querySelector('.code-panel.active code');
        if (codeBlock) {
            navigator.clipboard.writeText(codeBlock.textContent.trim())
                .then(() => {
                    // Show copied confirmation
                    button.innerHTML = '<i class="fas fa-check"></i> Copied!';
                    setTimeout(() => {
                        button.innerHTML = '<i class="fas fa-copy"></i> Copy';
                    }, 2000);
                })
                .catch(err => {
                    console.error('Failed to copy text: ', err);
                });
        }
    });
});

// Scroll to top button
const scrollBtn = document.querySelector('.scrolltop');
if (scrollBtn) {
    window.addEventListener('scroll', () => {
        if (window.scrollY > 300) {
            scrollBtn.classList.add('show');
        } else {
            scrollBtn.classList.remove('show');
        }
    });

    scrollBtn.addEventListener('click', () => {
        window.scrollTo({
            top: 0,
            behavior: 'smooth'
        });
    });
}

// Example command input switcher
const swapBtn = document.querySelector('.swap-btn');
if (swapBtn) {
    const commands = [
        "Analyze market trends and create a summary report",
        "Process quarterly financial documents and extract key metrics",
        "Handle customer support tickets and prioritize by urgency",
        "Draft marketing emails for our new product launch"
    ];
    let currentCommand = 0;

    swapBtn.addEventListener('click', () => {
        currentCommand = (currentCommand + 1) % commands.length;
        const commandInput = document.querySelector('.command-input input');
        if (commandInput) {
            commandInput.value = commands[currentCommand];

            // Add animation
            commandInput.style.opacity = 0;
            setTimeout(() => {
                commandInput.style.opacity = 1;
            }, 200);
        }
    });
}

// Interactive wave animation for background
const initWaveAnimation = () => {
    const container = document.getElementById('canvas-container');

    // Check if THREE is available before proceeding
    if (!container || typeof THREE === 'undefined') {
        console.warn('THREE.js not loaded or canvas container not found. Skipping wave animation.');
        return;
    }

    const SEPARATION = 100, AMOUNTX = 40, AMOUNTY = 40;
    let camera, scene, renderer;
    let particles, count = 0;
    let mouseX = 0, mouseY = 0;
    let windowHalfX = window.innerWidth / 2;
    let windowHalfY = window.innerHeight / 2;

    function init() {
        camera = new THREE.PerspectiveCamera(50, window.innerWidth / window.innerHeight, 1, 10000);
        camera.position.z = 1000;

        scene = new THREE.Scene();

        particles = new Array(AMOUNTX * AMOUNTY);

        const PI2 = Math.PI * 2;
        const material = new THREE.SpriteMaterial({
            color: 0xffffff,
            program: function(context) {
                context.beginPath();
                context.arc(0, 0, 0.4, 0, PI2, true);
                context.fill();
            }
        });

        let i = 0;
        for (let ix = 0; ix < AMOUNTX; ix++) {
            for (let iy = 0; iy < AMOUNTY; iy++) {
                particles[i] = new THREE.Sprite(material);
                particles[i].position.x = ix * SEPARATION - ((AMOUNTX * SEPARATION) / 2);
                particles[i].position.z = iy * SEPARATION - ((AMOUNTY * SEPARATION) / 2);
                scene.add(particles[i]);
                i++;
            }
        }

        renderer = new THREE.WebGLRenderer({ antialias: true, alpha: true });
        renderer.setPixelRatio(window.devicePixelRatio);
        renderer.setSize(window.innerWidth, window.innerHeight);
        container.appendChild(renderer.domElement);

        document.addEventListener('mousemove', onDocumentMouseMove);
        window.addEventListener('resize', onWindowResize);
    }

    function onWindowResize() {
        windowHalfX = window.innerWidth / 2;
        windowHalfY = window.innerHeight / 2;

        camera.aspect = window.innerWidth / window.innerHeight;
        camera.updateProjectionMatrix();
        renderer.setSize(window.innerWidth, window.innerHeight);
    }

    function onDocumentMouseMove(event) {
        mouseX = event.clientX - windowHalfX;
        mouseY = event.clientY - windowHalfY;
    }

    function animate() {
        requestAnimationFrame(animate);
        render();
    }

    function render() {
        camera.position.x += (mouseX - camera.position.x) * 0.05;
        camera.position.y += (-mouseY - camera.position.y) * 0.05;
        camera.lookAt(scene.position);

        let i = 0;
        for (let ix = 0; ix < AMOUNTX; ix++) {
            for (let iy = 0; iy < AMOUNTY; iy++) {
                const particle = particles[i++];
                particle.position.y = (Math.sin((ix + count) * 0.3) * 50) + (Math.sin((iy + count) * 0.5) * 50);
                particle.scale.x = particle.scale.y = (Math.sin((ix + count) * 0.3) + 1) * 2 + (Math.sin((iy + count) * 0.5) + 1) * 2;
            }
        }

        renderer.render(scene, camera);
        count += 0.1;
    }

    init();
    animate();
};

// Stats counter animation
const animateNumbers = () => {
    const statsObserver = new IntersectionObserver((entries) => {
        entries.forEach(entry => {
            if (entry.isIntersecting) {
                const statElements = entry.target.querySelectorAll('.count');
                statElements.forEach(stat => {
                    // Only animate if it hasn't been animated before
                    if (stat.dataset.animated !== 'true') {
                        const targetValue = stat.getAttribute('data-target') || stat.textContent;
                        const duration = 2000; // ms
                        let startTimestamp = null;
                        const startValue = 0;

                        // Check if the target is a number or has special chars
                        const isNumeric = !isNaN(parseInt(targetValue));

                        if (isNumeric) {
                            const step = (timestamp) => {
                                if (!startTimestamp) startTimestamp = timestamp;
                                const progress = Math.min((timestamp - startTimestamp) / duration, 1);
                                const value = Math.floor(progress * (parseInt(targetValue) - startValue) + startValue);
                                stat.textContent = value;

                                if (progress < 1) {
                                    window.requestAnimationFrame(step);
                                } else {
                                    stat.textContent = targetValue;
                                    stat.dataset.animated = 'true';
                                }
                            };

                            window.requestAnimationFrame(step);
                        }
                    }
                });
            }
        });
    }, { threshold: 0.5 });

    // Observe hero stats if they exist
    const heroStatsSection = document.querySelector('.hero-stats');
    if (heroStatsSection) {
        statsObserver.observe(heroStatsSection);
    }
};

// Fetch GitHub stars count - Updated to use configurable repository
async function fetchGitHubStars(repository = 'anuj0456/pilottai') {
    try {
        const response = await fetch(`https://api.github.com/repos/${repository}`);

        if (!response.ok) {
            throw new Error(`GitHub API returned ${response.status}`);
        }

        const data = await response.json();

        if (data.stargazers_count !== undefined) {
            // Find all elements with the github-stars class and update them
            const starsElements = document.querySelectorAll('.github-stars');
            starsElements.forEach(element => {
                element.textContent = data.stargazers_count.toLocaleString();
            });

            // Update any GitHub buttons to include the star count
            const githubButtons = document.querySelectorAll('.github-button');
            githubButtons.forEach(button => {
                if (!button.querySelector('.github-stars')) {
                    const buttonText = button.innerHTML;
                    if (buttonText.includes('Star on GitHub')) {
                        button.innerHTML = `<i class="fab fa-github"></i> Star on GitHub <span class="github-star-count">${data.stargazers_count.toLocaleString()}</span>`;
                    }
                }
            });
        }
    } catch (error) {
        console.error('Error fetching GitHub stars:', error);
    }
}

// Pricing tab functionality
document.querySelectorAll('.pricing-tab-btn').forEach(button => {
    button.addEventListener('click', () => {
        // Remove active class from all buttons and sections
        document.querySelectorAll('.pricing-tab-btn').forEach(btn => btn.classList.remove('active'));
        document.querySelectorAll('.pricing-section').forEach(section => section.classList.remove('active'));

        // Add active class to clicked button
        button.classList.add('active');

        // Show corresponding section
        const tabId = button.getAttribute('data-tab');
        const pricingSection = document.getElementById(`${tabId}-pricing`);
        if (pricingSection) {
            pricingSection.classList.add('active');
        }
    });
});

// Toggle between monthly and yearly billing
const toggleSwitch = document.querySelector('.toggle-switch');
if (toggleSwitch) {
    const billingOptions = document.querySelectorAll('.billing-option');
    const toggleSlider = document.querySelector('.toggle-slider');

    toggleSwitch.addEventListener('click', () => {
        billingOptions.forEach(option => option.classList.toggle('active'));
        if (toggleSlider) {
            toggleSlider.classList.toggle('monthly');
            toggleSlider.classList.toggle('yearly');

            // Toggle price display
            if (toggleSlider.classList.contains('yearly')) {
                document.querySelectorAll('.monthly-price').forEach(el => el.style.display = 'none');
                document.querySelectorAll('.yearly-price').forEach(el => el.style.display = 'block');
            } else {
                document.querySelectorAll('.monthly-price').forEach(el => el.style.display = 'block');
                document.querySelectorAll('.yearly-price').forEach(el => el.style.display = 'none');
            }
        }
    });
}

// Add responsive styles for mobile nav
if (!document.head.querySelector('style[data-responsive="true"]')) {
    const style = document.createElement('style');
    style.setAttribute('data-responsive', 'true');
    style.textContent = `
        @media (max-width: 768px) {
            .nav-links {
                display: none;
                position: absolute;
                top: 80px;
                left: 0;
                width: 100%;
                background: rgba(15, 15, 26, 0.95);
                flex-direction: column;
                padding: 20px;
                gap: 15px;
                backdrop-filter: blur(10px);
                z-index: 100;
            }

            .nav-links.active {
                display: flex;
            }

            .mobile-menu-toggle {
                display: block !important;
            }
        }
    `;
    document.head.appendChild(style);
}

// Initialize everything when DOM is loaded
document.addEventListener('DOMContentLoaded', function() {
    initWaveAnimation();
    animateNumbers();
    fetchGitHubStars('anuj0456/pilottai'); // Use your actual repository name
<<<<<<< HEAD
});
=======
});


// Pricing tab functionality
document.querySelectorAll('.pricing-tab-btn').forEach(button => {
    button.addEventListener('click', () => {
        // Remove active class from all buttons and sections
        document.querySelectorAll('.pricing-tab-btn').forEach(btn => btn.classList.remove('active'));
        document.querySelectorAll('.pricing-section').forEach(section => section.classList.remove('active'));

        // Add active class to clicked button
        button.classList.add('active');

        // Show corresponding section
        const tabId = button.getAttribute('data-tab');
        document.getElementById(`${tabId}-pricing`).classList.add('active');
    });
});

// Toggle between monthly and yearly billing
const toggleSwitch = document.querySelector('.toggle-switch');
const billingOptions = document.querySelectorAll('.billing-option');
const toggleSlider = document.querySelector('.toggle-slider');

toggleSwitch.addEventListener('click', () => {
    billingOptions.forEach(option => option.classList.toggle('active'));
    toggleSlider.classList.toggle('monthly');
    toggleSlider.classList.toggle('yearly');

    // Toggle price display
    if (toggleSlider.classList.contains('yearly')) {
        document.querySelectorAll('.monthly-price').forEach(el => el.style.display = 'none');
        document.querySelectorAll('.yearly-price').forEach(el => el.style.display = 'block');
    } else {
        document.querySelectorAll('.monthly-price').forEach(el => el.style.display = 'block');
        document.querySelectorAll('.yearly-price').forEach(el => el.style.display = 'none');
    }
});

// Mobile menu functionality
const mobileMenuToggle = document.querySelector('.mobile-menu-toggle');
if (mobileMenuToggle) {
    mobileMenuToggle.addEventListener('click', function() {
        const navLinks = document.querySelector('.nav-links');
        navLinks.classList.toggle('active');

        const icon = this.querySelector('i');
        if (icon.classList.contains('fa-bars')) {
            icon.classList.remove('fa-bars');
            icon.classList.add('fa-times');
        } else {
            icon.classList.add('fa-bars');
            icon.classList.remove('fa-times');
        }
    });
}

// Scroll to top functionality
const scrollBtn = document.querySelector('.scrolltop');
if (scrollBtn) {
    window.addEventListener('scroll', () => {
        if (window.scrollY > 300) {
            scrollBtn.classList.add('show');
        } else {
            scrollBtn.classList.remove('show');
        }
    });

    scrollBtn.addEventListener('click', () => {
        window.scrollTo({
            top: 0,
            behavior: 'smooth'
        });
    });
}

// Add responsive styles for mobile nav
if (!document.head.querySelector('style[data-responsive="true"]')) {
    const style = document.createElement('style');
    style.setAttribute('data-responsive', 'true');
    style.textContent = `
        @media (max-width: 768px) {
            .nav-links {
                display: none;
                position: absolute;
                top: 80px;
                left: 0;
                width: 100%;
                background: rgba(15, 15, 26, 0.95);
                flex-direction: column;
                padding: 20px;
                gap: 15px;
                backdrop-filter: blur(10px);
            }

            .nav-links.active {
                display: flex;
            }

            .mobile-menu-toggle {
                display: block !important;
            }
        }
    `;
    document.head.appendChild(style);
}
>>>>>>> db215241
<|MERGE_RESOLUTION|>--- conflicted
+++ resolved
@@ -416,9 +416,6 @@
     initWaveAnimation();
     animateNumbers();
     fetchGitHubStars('anuj0456/pilottai'); // Use your actual repository name
-<<<<<<< HEAD
-});
-=======
 });
 
 
@@ -525,4 +522,3 @@
     `;
     document.head.appendChild(style);
 }
->>>>>>> db215241
